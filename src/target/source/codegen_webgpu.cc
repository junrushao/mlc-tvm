--- conflicted
+++ resolved
@@ -124,7 +124,6 @@
 
 CodeGenWebGPU::CodeGenWebGPU(Target target) : target_(target) {}
 
-<<<<<<< HEAD
 runtime::FunctionInfo CodeGenWebGPU::AddFunction(const PrimFunc& f, bool skip_readonly_decl) {
   // clear previous generated state.
   this->InitFuncState(f);
@@ -153,10 +152,6 @@
 
   WebGPUWorkGroupInfo info = WebGPUWorkgroupInfoCollector::Collect(f->body);
 
-=======
-void CodeGenWebGPU::PrintFunctionSignature(const String& function_name, const PrimFunc& func,
-                                           std::ostream& os) {
->>>>>>> 7eedea53
   std::vector<Var> pod_args;
   int num_buffer = 0;
 
@@ -257,7 +252,6 @@
 
   // add to alloc buffer type.
   // Function header.
-<<<<<<< HEAD
   this->stream << "fn " << func_info.name << "(\n"
                << "  @builtin(workgroup_id) blockIdx : vec3<u32>,\n"
                << "  @builtin(num_workgroups) gridDim : vec3<u32>,\n"
@@ -273,43 +267,6 @@
   this->PrintIndent();
   this->stream << "}\n\n";
   return func_info;
-=======
-  os << "fn main(\n"
-     << "  @builtin(workgroup_id) blockIdx : vec3<u32>,\n"
-     << "  @builtin(local_invocation_id) threadIdx : vec3<u32>\n"
-     << ")";
-}
-
-void CodeGenWebGPU::AddFunction(const GlobalVar& gvar, const PrimFunc& func) {
-  CodeGenC::AddFunction(gvar, func);
-  decl_stream << "//----------------------------------------\n"
-              << "// function: " << GetFunctionName(gvar) << "\n"
-              << "//----------------------------------------\n";
-
-  // anotate workgroup
-  this->fwd_decl_stream << "@compute @workgroup_size(" << workgroup_size_[0] << ", "
-                        << workgroup_size_[1] << ", " << workgroup_size_[2] << ")\n";
-}
-
-void CodeGenWebGPU::VisitStmt_(const AttrStmtNode* op) {
-  // record workgroup size
-  if (op->attr_key == tir::attr::thread_extent) {
-    IterVar iv = Downcast<IterVar>(op->node);
-    if (iv->thread_tag.length() != 0) {
-      runtime::ThreadScope ts = runtime::ThreadScope::Create(iv->thread_tag);
-      if (ts.rank == 1) {
-        ICHECK_GE(ts.dim_index, 0) << "vthread should have been optimized out by here";
-        ICHECK_LT(ts.dim_index, 3);
-        auto* sizeptr = op->value.as<tir::IntImmNode>();
-        ICHECK(sizeptr) << "CodeGenWebGPU: only allows constant thread group size "
-                        << " get " << op->value;
-        workgroup_size_[ts.dim_index] = static_cast<uint32_t>(sizeptr->value);
-      }
-    }
-  }
-  // normal operation
-  CodeGenC::VisitStmt_(op);
->>>>>>> 7eedea53
 }
 
 void CodeGenWebGPU::BindThreadIndex(const IterVar& iv) {
@@ -735,7 +692,6 @@
 runtime::Module BuildWebGPU(IRModule mod, Target target) {
   mod = tir::transform::PointerValueTypeRewrite()(std::move(mod));
   bool output_ssa = false;
-<<<<<<< HEAD
   bool skip_readonly_decl = false;
   std::unordered_map<std::string, std::string> smap;
   std::unordered_map<std::string, runtime::FunctionInfo> fmap;
@@ -748,14 +704,6 @@
     ICHECK(kv.second->IsInstance<PrimFuncNode>()) << "CodeGenWebGPU: Can only take PrimFunc";
     auto f = Downcast<PrimFunc>(kv.second);
     auto calling_conv = f->GetAttr<Integer>(tvm::attr::kCallingConv);
-=======
-
-  Map<GlobalVar, PrimFunc> functions;
-  for (auto [gvar, base_func] : mod->functions) {
-    ICHECK(base_func->IsInstance<PrimFuncNode>()) << "CodeGenWebGPU: Can only take PrimFunc";
-    auto prim_func = Downcast<PrimFunc>(base_func);
-    auto calling_conv = prim_func->GetAttr<Integer>(tvm::attr::kCallingConv);
->>>>>>> 7eedea53
     ICHECK(calling_conv == CallingConv::kDeviceKernelLaunch)
         << "CodeGenWebGPU: expect calling_conv equals CallingConv::kDeviceKernelLaunch";
     auto global_symbol = prim_func->GetAttr<String>(tvm::attr::kGlobalSymbol);
@@ -768,16 +716,7 @@
   for (auto [gvar, prim_func] : functions) {
     CodeGenWebGPU cg(target);
     cg.Init(output_ssa);
-<<<<<<< HEAD
     fmap[f_name] = cg.AddFunction(f, skip_readonly_decl);
-=======
-
-    for (auto [other_gvar, other_prim_func] : functions) {
-      cg.DeclareFunction(other_gvar, other_prim_func);
-    }
-    cg.AddFunction(gvar, prim_func);
-
->>>>>>> 7eedea53
     std::string code = cg.Finish();
     smap[cg.GetFunctionName(gvar)] = code;
   }
