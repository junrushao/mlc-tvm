--- conflicted
+++ resolved
@@ -141,17 +141,13 @@
     while changed:
         changed = False
         for key, value in values.items():
-<<<<<<< HEAD
             if isinstance(value, (int, IntImm)):
                 value = str(int(value))
             if isinstance(value, (float, FloatImm)):
                 value = str(float(value))
             elif isinstance(value, bool):
                 value = str(value).lower()
-            regex = "\\$\\{%s\\}" % key
-=======
             regex = f"\\$\\{{{key}\\}}"
->>>>>>> 7f02606a
             newtext = re.sub(regex, value, text)
             if newtext != text:
                 changed = True
